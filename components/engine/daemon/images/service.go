package images // import "github.com/docker/docker/daemon/images"

import (
	"context"
	"os"
<<<<<<< HEAD
	"strings"
=======
	"runtime"
>>>>>>> c9c22e0e

	"github.com/docker/docker/container"
	daemonevents "github.com/docker/docker/daemon/events"
	"github.com/docker/docker/distribution"
	"github.com/docker/docker/distribution/metadata"
	"github.com/docker/docker/distribution/xfer"
	"github.com/docker/docker/image"
	"github.com/docker/docker/layer"
	dockerreference "github.com/docker/docker/reference"
	"github.com/docker/docker/registry"
	"github.com/docker/libtrust"
	"github.com/opencontainers/go-digest"
	"github.com/pkg/errors"
	"github.com/sirupsen/logrus"
)

type containerStore interface {
	// used by image delete
	First(container.StoreFilter) *container.Container
	// used by image prune, and image list
	List() []*container.Container
	// TODO: remove, only used for CommitBuildStep
	Get(string) *container.Container
}

// ImageServiceConfig is the configuration used to create a new ImageService
type ImageServiceConfig struct {
	ContainerStore            containerStore
	DistributionMetadataStore metadata.Store
	EventsService             *daemonevents.Events
	ImageStore                image.Store
	LayerStores               map[string]layer.Store
	MaxConcurrentDownloads    int
	MaxConcurrentUploads      int
	ReferenceStore            dockerreference.Store
	RegistryService           registry.Service
	TrustKey                  libtrust.PrivateKey
}

// NewImageService returns a new ImageService from a configuration
func NewImageService(config ImageServiceConfig) *ImageService {
	logrus.Debugf("Max Concurrent Downloads: %d", config.MaxConcurrentDownloads)
	logrus.Debugf("Max Concurrent Uploads: %d", config.MaxConcurrentUploads)
	return &ImageService{
		containers:                config.ContainerStore,
		distributionMetadataStore: config.DistributionMetadataStore,
		downloadManager:           xfer.NewLayerDownloadManager(config.LayerStores, config.MaxConcurrentDownloads),
		eventsService:             config.EventsService,
		imageStore:                config.ImageStore,
		layerStores:               config.LayerStores,
		referenceStore:            config.ReferenceStore,
		registryService:           config.RegistryService,
		trustKey:                  config.TrustKey,
		uploadManager:             xfer.NewLayerUploadManager(config.MaxConcurrentUploads),
	}
}

// ImageService provides a backend for image management
type ImageService struct {
	containers                containerStore
	distributionMetadataStore metadata.Store
	downloadManager           *xfer.LayerDownloadManager
	eventsService             *daemonevents.Events
	imageStore                image.Store
	layerStores               map[string]layer.Store // By operating system
	pruneRunning              int32
	referenceStore            dockerreference.Store
	registryService           registry.Service
	trustKey                  libtrust.PrivateKey
	uploadManager             *xfer.LayerUploadManager
}

// DistributionServices provides daemon image storage services
type DistributionServices struct {
	DownloadManager   distribution.RootFSDownloadManager
	V2MetadataService metadata.V2MetadataService
	LayerStore        layer.Store // TODO: lcow
	ImageStore        image.Store
	ReferenceStore    dockerreference.Store
}

// DistributionServices return services controlling daemon image storage
func (i *ImageService) DistributionServices() DistributionServices {
	return DistributionServices{
		DownloadManager:   i.downloadManager,
		V2MetadataService: metadata.NewV2MetadataService(i.distributionMetadataStore),
		LayerStore:        i.layerStores[runtime.GOOS],
		ImageStore:        i.imageStore,
		ReferenceStore:    i.referenceStore,
	}
}

// CountImages returns the number of images stored by ImageService
// called from info.go
func (i *ImageService) CountImages() int {
	return i.imageStore.Len()
}

// Children returns the children image.IDs for a parent image.
// called from list.go to filter containers
// TODO: refactor to expose an ancestry for image.ID?
func (i *ImageService) Children(id image.ID) []image.ID {
	return i.imageStore.Children(id)
}

func (i *ImageService) GetPatches(id image.ID) ([]string, error) {
	return i.imageStore.GetPatches(id)
}

func (i *ImageService) applyPatches(image *image.Image, patches []string, containerOS string) error {
	if len(patches) > 0 {
		patchMap :=make(map[string][]layer.DiffID)
		chainLookUpMap := make(map[string]layer.ChainID)
		var missedPatches []string
		for _,p := range patches {
			if p != "" {
				_, err := i.GetImage(p)
				if err != nil {
					missedPatches = append(missedPatches, p)
				}
			}
		}
		if len(missedPatches) > 0 {
			return errors.Errorf("Missing patches: %s", strings.Join(missedPatches,","))
		}
		for _, p := range patches {
			if p != "" {
				pImg, err := i.GetImage(p)
				if err != nil {
					return err
				}
				lastMissmatch := 0
				for i,_ := range image.RootFS.DiffIDs {
					lastMissmatch = i
					if lastMissmatch >= len(pImg.RootFS.DiffIDs) {
						break
					}
					if string(image.RootFS.DiffIDs[i]) != string(pImg.RootFS.DiffIDs[i]) {
						break
					}
				}
				if lastMissmatch > 0 && lastMissmatch < len(pImg.RootFS.DiffIDs) {
					key := string(image.RootFS.DiffIDs[lastMissmatch-1])
					_, ok := patchMap[key]
					if ok {
						patchMap[key] = append(patchMap[key], pImg.RootFS.DiffIDs[lastMissmatch:]...)
					} else {
						patchMap[key] = pImg.RootFS.DiffIDs[lastMissmatch:]
					}
				} else {
					return errors.Errorf("Can't apply patch %s", p)
				}
				for i, p := range pImg.RootFS.DiffIDs[lastMissmatch:] {
					chainLookUpMap[string(p)] = layer.CreateChainID(pImg.RootFS.DiffIDs[:lastMissmatch+i+1])
				}
			}
		}
		index := 0
		for i, l := range image.RootFS.DiffIDs {
			chainLookUpMap[string(l)] = layer.CreateChainID(image.RootFS.DiffIDs[:i+1])
		}
		for index < len(image.RootFS.DiffIDs) {
			mItem, ok := patchMap[string(image.RootFS.DiffIDs[index])]
			if ok {
				tmp := make([]layer.DiffID, index+1)
				copy(tmp, image.RootFS.DiffIDs[:index+1])
				tmp2 := make([]layer.DiffID, len(image.RootFS.DiffIDs)-index-1)
				copy(tmp2, image.RootFS.DiffIDs[index+1:])
				tmp = append(tmp, mItem...)
				image.RootFS.DiffIDs = append(tmp, tmp2...)
				index += len(mItem) + 1
			} else {
				index++
			}
		}
		index = 0
		var newIds []layer.DiffID
		for index < len(image.RootFS.DiffIDs) {
			newIds = append(newIds, image.RootFS.DiffIDs[index])
			updatedChainID := layer.CreateChainID(newIds)
			_, err := i.layerStores[containerOS].Get(updatedChainID)
			if err != nil {
				goodChainID, ok := chainLookUpMap[string(image.RootFS.DiffIDs[index])]
				if !ok {
					return err
				}
				tl, err := i.layerStores[containerOS].Get(goodChainID)
				if err == nil {
					ts, err := tl.TarStream()
					if err != nil {
						return err
					}
					defer ts.Close()
					nl, err := i.layerStores[containerOS].Register(ts, layer.CreateChainID(newIds[:len(newIds)-1]))
					if err != nil {
						return err
					} else {
						newIds = append(newIds[:len(newIds)-1], nl.DiffID())
					}
				} else {
					return err
				}
			}
			index++
		}
		copy(image.RootFS.DiffIDs, newIds)

	}
	return nil
}

// CreateLayer creates a filesystem layer for a container.
// called from create.go
// TODO: accept an opt struct instead of container?
func (i *ImageService) CreateLayer(container *container.Container, initFunc layer.MountInit) (layer.RWLayer, error) {
	var layerID layer.ChainID
	if container.ImageID != "" {
		img, err := i.imageStore.Get(container.ImageID)
		if err != nil {
			return nil, err
		}

		err = i.applyPatches(img, container.Patches, container.OS)

		if err != nil {
			return nil, err
		}

		layerID = img.RootFS.ChainID()

	}

	rwLayerOpts := &layer.CreateRWLayerOpts{
		MountLabel: container.MountLabel,
		InitFunc:   initFunc,
		StorageOpt: container.HostConfig.StorageOpt,
	}

	// Indexing by OS is safe here as validation of OS has already been performed in create() (the only
	// caller), and guaranteed non-nil
	return i.layerStores[container.OS].CreateRWLayer(container.ID, layerID, rwLayerOpts)
}

// GetLayerByID returns a layer by ID and operating system
// called from daemon.go Daemon.restore(), and Daemon.containerExport()
func (i *ImageService) GetLayerByID(cid string, os string) (layer.RWLayer, error) {
	return i.layerStores[os].GetRWLayer(cid)
}

// LayerStoreStatus returns the status for each layer store
// called from info.go
func (i *ImageService) LayerStoreStatus() map[string][][2]string {
	result := make(map[string][][2]string)
	for os, store := range i.layerStores {
		result[os] = store.DriverStatus()
	}
	return result
}

// GetLayerMountID returns the mount ID for a layer
// called from daemon.go Daemon.Shutdown(), and Daemon.Cleanup() (cleanup is actually continerCleanup)
// TODO: needs to be refactored to Unmount (see callers), or removed and replaced
// with GetLayerByID
func (i *ImageService) GetLayerMountID(cid string, os string) (string, error) {
	return i.layerStores[os].GetMountID(cid)
}

// Cleanup resources before the process is shutdown.
// called from daemon.go Daemon.Shutdown()
func (i *ImageService) Cleanup() {
	for os, ls := range i.layerStores {
		if ls != nil {
			if err := ls.Cleanup(); err != nil {
				logrus.Errorf("Error during layer Store.Cleanup(): %v %s", err, os)
			}
		}
	}
}

// GraphDriverForOS returns the name of the graph drvier
// moved from Daemon.GraphDriverName, used by:
// - newContainer
// - to report an error in Daemon.Mount(container)
func (i *ImageService) GraphDriverForOS(os string) string {
	return i.layerStores[os].DriverName()
}

// ReleaseLayer releases a layer allowing it to be removed
// called from delete.go Daemon.cleanupContainer(), and Daemon.containerExport()
func (i *ImageService) ReleaseLayer(rwlayer layer.RWLayer, containerOS string) error {
	metadata, err := i.layerStores[containerOS].ReleaseRWLayer(rwlayer)
	layer.LogReleaseMetadata(metadata)
	if err != nil && err != layer.ErrMountDoesNotExist && !os.IsNotExist(errors.Cause(err)) {
		return errors.Wrapf(err, "driver %q failed to remove root filesystem",
			i.layerStores[containerOS].DriverName())
	}
	return nil
}

// LayerDiskUsage returns the number of bytes used by layer stores
// called from disk_usage.go
func (i *ImageService) LayerDiskUsage(ctx context.Context) (int64, error) {
	var allLayersSize int64
	layerRefs := i.getLayerRefs()
	for _, ls := range i.layerStores {
		allLayers := ls.Map()
		for _, l := range allLayers {
			select {
			case <-ctx.Done():
				return allLayersSize, ctx.Err()
			default:
				size, err := l.DiffSize()
				if err == nil {
					if _, ok := layerRefs[l.ChainID()]; ok {
						allLayersSize += size
					}
				} else {
					logrus.Warnf("failed to get diff size for layer %v", l.ChainID())
				}
			}
		}
	}
	return allLayersSize, nil
}

func (i *ImageService) getLayerRefs() map[layer.ChainID]int {
	tmpImages := i.imageStore.Map()
	layerRefs := map[layer.ChainID]int{}
	for id, img := range tmpImages {
		dgst := digest.Digest(id)
		if len(i.referenceStore.References(dgst)) == 0 && len(i.imageStore.Children(id)) != 0 {
			continue
		}

		rootFS := *img.RootFS
		rootFS.DiffIDs = nil
		for _, id := range img.RootFS.DiffIDs {
			rootFS.Append(id)
			chid := rootFS.ChainID()
			layerRefs[chid]++
		}
	}

	return layerRefs
}

// UpdateConfig values
//
// called from reload.go
func (i *ImageService) UpdateConfig(maxDownloads, maxUploads *int) {
	if i.downloadManager != nil && maxDownloads != nil {
		i.downloadManager.SetConcurrency(*maxDownloads)
	}
	if i.uploadManager != nil && maxUploads != nil {
		i.uploadManager.SetConcurrency(*maxUploads)
	}
}<|MERGE_RESOLUTION|>--- conflicted
+++ resolved
@@ -3,11 +3,8 @@
 import (
 	"context"
 	"os"
-<<<<<<< HEAD
 	"strings"
-=======
 	"runtime"
->>>>>>> c9c22e0e
 
 	"github.com/docker/docker/container"
 	daemonevents "github.com/docker/docker/daemon/events"
