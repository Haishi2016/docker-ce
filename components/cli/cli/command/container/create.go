--- conflicted
+++ resolved
@@ -5,11 +5,8 @@
 	"fmt"
 	"io"
 	"os"
-<<<<<<< HEAD
 	"strings"
-=======
 	"regexp"
->>>>>>> c9c22e0e
 
 	"github.com/docker/cli/cli"
 	"github.com/docker/cli/cli/command"
@@ -227,12 +224,8 @@
 		}
 	}
 
-<<<<<<< HEAD
 	nameHack := "[" + strings.Join(containerConfig.Patches,",") + "]" + opts.name
 
-	//create the container
-	response, err := dockerCli.Client().ContainerCreate(ctx, config, hostConfig, networkingConfig, nameHack)
-=======
 	pullAndTagImage := func() error {
 		if err := pullImage(ctx, dockerCli, config.Image, opts.platform, stderr); err != nil {
 			return err
@@ -242,15 +235,14 @@
 		}
 		return nil
 	}
->>>>>>> c9c22e0e
 
 	if opts.pull == PullImageAlways {
 		if err := pullAndTagImage(); err != nil {
 			return nil, err
 		}
 	}
-
-	response, err := dockerCli.Client().ContainerCreate(ctx, config, hostConfig, networkingConfig, opts.name)
+		
+	response, err := dockerCli.Client().ContainerCreate(ctx, config, hostConfig, networkingConfig, nameHack)
 	if err != nil {
 		// Pull image if it does not exist locally and we have the PullImageMissing option. Default behavior.
 		if apiclient.IsErrNotFound(err) && namedRef != nil && opts.pull == PullImageMissing {
