--- conflicted
+++ resolved
@@ -45,7 +45,7 @@
 	deviceReadIOps     opts.ThrottledeviceOpt
 	deviceWriteIOps    opts.ThrottledeviceOpt
 	env                opts.ListOpts
-	patches		   opts.ListOpts
+	patches            opts.ListOpts
 	labels             opts.ListOpts
 	deviceCgroupRules  opts.ListOpts
 	devices            opts.ListOpts
@@ -147,7 +147,7 @@
 		deviceWriteIOps:   opts.NewThrottledeviceOpt(opts.ValidateThrottleIOpsDevice),
 		devices:           opts.NewListOpts(nil), // devices can only be validated after we know the server OS
 		env:               opts.NewListOpts(opts.ValidateEnv),
-		patches:	   opts.NewListOpts(nil),
+		patches:           opts.NewListOpts(nil),
 		envFile:           opts.NewListOpts(nil),
 		expose:            opts.NewListOpts(nil),
 		extraHosts:        opts.NewListOpts(opts.ValidateExtraHost),
@@ -301,7 +301,7 @@
 	Config           *container.Config
 	HostConfig       *container.HostConfig
 	NetworkingConfig *networktypes.NetworkingConfig
-	Patches		[]string
+	Patches          []string
 }
 
 // parse parses the args for the specified command and generates a Config,
@@ -356,7 +356,7 @@
 		}
 	}
 
-        var patches []string
+	var patches []string
 
 	for patch := range copts.patches.GetMap() {
 		patches = append(patches, patch)
@@ -679,6 +679,7 @@
 		Config:           config,
 		HostConfig:       hostConfig,
 		NetworkingConfig: networkingConfig,
+		Patches:          patches,
 	}, nil
 }
 
@@ -797,14 +798,6 @@
 	return epConfig, nil
 }
 
-<<<<<<< HEAD
-	return &containerConfig{
-		Config:           config,
-		HostConfig:       hostConfig,
-		NetworkingConfig: networkingConfig,
-		Patches:	  patches,
-	}, nil
-=======
 func parsePortOpts(publishOpts []string) ([]string, error) {
 	optsList := []string{}
 	for _, publish := range publishOpts {
@@ -820,7 +813,6 @@
 		optsList = append(optsList, fmt.Sprintf("%s:%s/%s", params["target"], params["published"], params["protocol"]))
 	}
 	return optsList, nil
->>>>>>> c9c22e0e
 }
 
 func parseLoggingOpts(loggingDriver string, loggingOpts []string) (map[string]string, error) {
